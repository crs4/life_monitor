--- conflicted
+++ resolved
@@ -20,6 +20,7 @@
 
 import logging
 import os
+from logging.config import dictConfig
 from typing import List, Type
 
 import dotenv
@@ -69,17 +70,13 @@
     OAUTH2_REFRESH_TOKEN_BEFORE_EXPIRATION = 5 * 60
     # JWT Settings
     JWT_SECRET_KEY_PATH = os.getenv("JWT_SECRET_KEY_PATH", 'certs/jwt-key')
-<<<<<<< HEAD
     JWT_EXPIRATION_TIME = int(os.getenv("JWT_EXPIRATION_TIME", "3600"))
     # Disable the Flask APScheduler REST API, by default
     SCHEDULER_API_ENABLED = False
     WORKER = False
-=======
-    JWT_EXPIRATION_TIME = os.getenv("JWT_EXPIRATION_TIME", 3600)
     # Default Cache Settings
     CACHE_TYPE = "flask_caching.backends.simplecache.SimpleCache"
     CACHE_DEFAULT_TIMEOUT = 60
->>>>>>> 11b2b25d
 
 
 class DevelopmentConfig(BaseConfig):
@@ -157,7 +154,6 @@
         level_value = logging.INFO
         error = True
 
-<<<<<<< HEAD
     dictConfig({
         'version': 1,
         'formatters': {'default': {
@@ -195,37 +191,6 @@
         werkzeug_logger.setLevel(logging.ERROR)
     except ImportError:
         app.logger.warning("Unable to access werkzeug logger to raise its logging level")
-=======
-    # dictConfig({
-    #     'version': 1,
-    #     'formatters': {'default': {
-    #         'format': '[%(asctime)s] %(levelname)s in %(module)s: %(message)s',
-    #     }},
-    #     'handlers': {'wsgi': {
-    #         'class': 'logging.StreamHandler',
-    #         'stream': 'ext://flask.logging.wsgi_errors_stream',
-    #         'formatter': 'default'
-    #     }},
-    #     'response': {
-    #         'level': 'INFO',
-    #         'handlers': ['wsgi'],
-    #     },
-    #     'root': {
-    #         'level': level_value,
-    #         'handlers': ['wsgi']
-    #     },
-    #     # Lower the log level for the github.Requester object -- else it'll flood us with messages
-    #     'Requester': {
-    #         'level': logging.ERROR,
-    #         'handlers': ['wsgi']
-    #     },
-    # })
-    # Remove Flask's default handler
-    # (https://flask.palletsprojects.com/en/2.0.x/logging/#removing-the-default-handler)
-    # from flask.logging import default_handler
-    # app.logger.removeHandler(default_handler)
-    logging.basicConfig(level=level_value)
->>>>>>> 11b2b25d
 
     if error:
         app.logger.error("LOG_LEVEL value %s is invalid. Defaulting to INFO", level_str)
