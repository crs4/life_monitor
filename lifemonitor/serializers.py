<<<<<<< HEAD
=======
# Copyright (c) 2020-2021 CRS4
#
# Permission is hereby granted, free of charge, to any person obtaining a copy
# of this software and associated documentation files (the "Software"), to deal
# in the Software without restriction, including without limitation the rights
# to use, copy, modify, merge, publish, distribute, sublicense, and/or sell
# copies of the Software, and to permit persons to whom the Software is
# furnished to do so, subject to the following conditions:
#
# The above copyright notice and this permission notice shall be included in all
# copies or substantial portions of the Software.
#
# THE SOFTWARE IS PROVIDED "AS IS", WITHOUT WARRANTY OF ANY KIND, EXPRESS OR
# IMPLIED, INCLUDING BUT NOT LIMITED TO THE WARRANTIES OF MERCHANTABILITY,
# FITNESS FOR A PARTICULAR PURPOSE AND NONINFRINGEMENT. IN NO EVENT SHALL THE
# AUTHORS OR COPYRIGHT HOLDERS BE LIABLE FOR ANY CLAIM, DAMAGES OR OTHER
# LIABILITY, WHETHER IN AN ACTION OF CONTRACT, TORT OR OTHERWISE, ARISING FROM,
# OUT OF OR IN CONNECTION WITH THE SOFTWARE OR THE USE OR OTHER DEALINGS IN THE
# SOFTWARE.

from marshmallow import pre_load, post_dump, post_load, fields
from flask_marshmallow import Marshmallow

>>>>>>> 2c9ec135
import logging

from flask_marshmallow import Marshmallow
from marshmallow import fields, post_dump, post_load, pre_load

logger = logging.getLogger(__name__)

ma = Marshmallow()


class BaseSchema(ma.SQLAlchemySchema):
    # Custom options
    __envelope__ = {"single": None, "many": None}
    __model__ = None

    def get_envelope_key(self, many):
        """Helper to get the envelope key."""
        return self.__envelope__.get("many", None) if many\
            else self.__envelope__.get("single", None)

    @pre_load(pass_many=True)
    def unwrap_envelope(self, data, many, **kwargs):
        key = self.get_envelope_key(many)
        return data[key] if key else data

    @post_dump(pass_many=True)
    def wrap_with_envelope(self, data, many, **kwargs):
        key = self.get_envelope_key(many)
        return {key: data} if key else data

    @post_load
    def make_object(self, data, **kwargs):
        return self.__model__(**data) if self.__model__ else data


class ProblemDetailsSchema(BaseSchema):

    type = fields.String(default="about:blank")
    title = fields.String(default="Internal Error")
    detail = fields.String()
    status = fields.Integer(default=501)
    instance = fields.String()
    extra_info = fields.Dict()<|MERGE_RESOLUTION|>--- conflicted
+++ resolved
@@ -1,5 +1,3 @@
-<<<<<<< HEAD
-=======
 # Copyright (c) 2020-2021 CRS4
 #
 # Permission is hereby granted, free of charge, to any person obtaining a copy
@@ -20,10 +18,6 @@
 # OUT OF OR IN CONNECTION WITH THE SOFTWARE OR THE USE OR OTHER DEALINGS IN THE
 # SOFTWARE.
 
-from marshmallow import pre_load, post_dump, post_load, fields
-from flask_marshmallow import Marshmallow
-
->>>>>>> 2c9ec135
 import logging
 
 from flask_marshmallow import Marshmallow
