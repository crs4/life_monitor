--- conflicted
+++ resolved
@@ -109,12 +109,8 @@
     identifier = fields.String(attribute="identifier")
     name = fields.String(attribute="name")
     labels = fields.Method("get_labels")
-<<<<<<< HEAD
     depends_on = fields.Method("get_depends_on")
-=======
     description = fields.String(attribute="description")
-    depends_on = fields.String(attribute="get_depends_on")
->>>>>>> 73c01d5c
 
     def get_labels(self, issue: WorkflowRepositoryIssue):
         return issue.labels
