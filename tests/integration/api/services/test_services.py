--- conflicted
+++ resolved
@@ -1,6 +1,3 @@
-<<<<<<< HEAD
-import uuid
-=======
 # Copyright (c) 2020-2021 CRS4
 #
 # Permission is hereby granted, free of charge, to any person obtaining a copy
@@ -21,8 +18,8 @@
 # OUT OF OR IN CONNECTION WITH THE SOFTWARE OR THE USE OR OTHER DEALINGS IN THE
 # SOFTWARE.
 
->>>>>>> 2c9ec135
 import os
+import uuid
 import pytest
 import logging
 import pathlib
