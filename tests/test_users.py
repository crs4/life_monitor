--- conflicted
+++ resolved
@@ -1,6 +1,3 @@
-<<<<<<< HEAD
-import logging
-=======
 # Copyright (c) 2020-2021 CRS4
 #
 # Permission is hereby granted, free of charge, to any person obtaining a copy
@@ -20,8 +17,8 @@
 # LIABILITY, WHETHER IN AN ACTION OF CONTRACT, TORT OR OTHERWISE, ARISING FROM,
 # OUT OF OR IN CONNECTION WITH THE SOFTWARE OR THE USE OR OTHER DEALINGS IN THE
 # SOFTWARE.
->>>>>>> 2c9ec135
 
+import logging
 import pytest
 from flask import g
 
