# vim: set et sw=2

openapi: "3.0.0"

info:
<<<<<<< HEAD
  version: "0.8.0"
=======
  version: "0.7.3"
>>>>>>> 19071948
  title: "Life Monitor API"
  description: |
    *Workflow sustainability service*

    Life Monitor aims to facilitate the sharing, execution and monitoring of
    workflow tests over time, ensuring that deviations from the workflow's
    correct operation are detected and communicated to the workflow authors so
    that they might be solved, thus extending the useful life of the workflow.

    Life Monitor is being developed as part of the [EOSC-Life project](https://www.eosc-life.eu/).

servers:
  - url: /
    description: >
<<<<<<< HEAD
      Version 0.8.0 of API.
=======
      Version 0.7.3 of API.
>>>>>>> 19071948

tags:
  - name: Registries
    description: Operations related to workflow registries (e.g., WorkflowHub)
  - name: Users
    description: Operations related to users
  - name: Workflows
    description: Operations related to workflows
  - name: Test Suites
    description: Operations related to test suites
  - name: Test Instances
    description: Operations related to test instances
  - name: Registry Client Operations
    description: Operations reserved to registry clients

paths:
  /registries:
    get:
      tags: ["Registries"]
      x-openapi-router-controller: lifemonitor.api.controllers
      operationId: "workflow_registries_get"
      summary: "List registries"
      description: "List all known workflow registries"
      responses:
        "200":
          description: List of workflow registries
          content:
            application/json:
              schema:
                $ref: "#/components/schemas/ListOfRegistries"
        "400":
          $ref: "#/components/responses/BadRequest"
        "401":
          $ref: "#/components/responses/Unauthorized"
        "403":
          $ref: "#/components/responses/Forbidden"
        "404":
          $ref: "#/components/responses/NotFound"

  /registries/{registry_uuid}:
    get:
      tags: ["Registries"]
      x-openapi-router-controller: lifemonitor.api.controllers
      operationId: "workflow_registries_get_by_uuid"
      summary: "Get a registry"
      description: "Get information about the specified workflow registry"
      parameters:
        - $ref: "#/components/parameters/registry_uuid"
      responses:
        "200":
          description: Workflow registry
          content:
            application/json:
              schema:
                $ref: "#/components/schemas/Registry"
        "400":
          $ref: "#/components/responses/BadRequest"
        "401":
          $ref: "#/components/responses/Unauthorized"
        "403":
          $ref: "#/components/responses/Forbidden"
        "404":
          $ref: "#/components/responses/NotFound"

  /registries/{registry_uuid}/index:
    get:
      tags: ["Registries"]
      x-openapi-router-controller: lifemonitor.api.controllers
      operationId: "registry_index"
      summary: "Get registry index"
      description: "Get the index of workflows available on the registry"
      security:
        - apiKey: ["user.workflow.read"]
        - RegistryCodeFlow: ["user.workflow.read"]
        - AuthorizationCodeFlow: ["user.workflow.read"]
      parameters:
        - $ref: "#/components/parameters/registry_uuid"
      responses:
        "200":
          description: List of workflows on the registry
          content:
            application/json:
              schema:
                $ref: "#/components/schemas/ListOfRegistryWorkflows"
        "400":
          $ref: "#/components/responses/BadRequest"
        "401":
          $ref: "#/components/responses/Unauthorized"
        "403":
          $ref: "#/components/responses/Forbidden"
        "404":
          $ref: "#/components/responses/NotFound"

  /registries/{registry_uuid}/index/{registry_workflow_identifier}:
    get:
      tags: ["Registries"]
      x-openapi-router-controller: lifemonitor.api.controllers
      operationId: "registry_index_workflow"
      summary: "Get registry index workflow"
      description: "Get information about the specified workflow of the registry index"
      security:
        - apiKey: ["user.workflow.read"]
        - RegistryCodeFlow: ["user.workflow.read"]
        - AuthorizationCodeFlow: ["user.workflow.read"]
      parameters:
        - $ref: "#/components/parameters/registry_uuid"
        - $ref: "#/components/parameters/registry_workflow_identifier"
      responses:
        "200":
          description: List of workflows on the registry
          content:
            application/json:
              schema:
                $ref: "#/components/schemas/RegistryWorkflow"
        "400":
          $ref: "#/components/responses/BadRequest"
        "401":
          $ref: "#/components/responses/Unauthorized"
        "403":
          $ref: "#/components/responses/Forbidden"
        "404":
          $ref: "#/components/responses/NotFound"

  /users/current:
    get:
      tags: ["Users"]
      x-openapi-router-controller: lifemonitor.auth.controllers
      operationId: "show_current_user_profile"
      summary: Get the current user
      description: |
        Get information about the current (authenticated) user
      security:
        - apiKey: ["user.profile"]
        - RegistryCodeFlow: ["user.profile"]
        - AuthorizationCodeFlow: ["user.profile"]
      responses:
        "200":
          description: User profile
          content:
            application/json:
              schema:
                $ref: "#/components/schemas/UserProfile"
        "400":
          $ref: "#/components/responses/BadRequest"
        "401":
          $ref: "#/components/responses/Unauthorized"
        "403":
          $ref: "#/components/responses/Forbidden"
        "404":
          $ref: "#/components/responses/NotFound"

  /users/current/notifications:
    get:
      tags: ["Users"]
      x-openapi-router-controller: lifemonitor.auth.controllers
      operationId: "user_notifications_get"
      summary: List notifications for the current user
      description: |
        List all notifications for the current (authenticated) user
      security:
        - apiKey: ["user.profile"]
        - RegistryCodeFlow: ["user.profile"]
        - AuthorizationCodeFlow: ["user.profile"]
      responses:
        "200":
          description: User profile
          content:
            application/json:
              schema:
                $ref: "#/components/schemas/ListOfNotifications"
        "400":
          $ref: "#/components/responses/BadRequest"
        "401":
          $ref: "#/components/responses/Unauthorized"
        "403":
          $ref: "#/components/responses/Forbidden"
        "404":
          $ref: "#/components/responses/NotFound"

    put:
      tags: ["Users"]
      x-openapi-router-controller: lifemonitor.auth.controllers
      operationId: "user_notifications_put"
      summary: Mark as read notifications for the current user
      description: |
        Mark as read notifications for the current (authenticated) user
      security:
        - apiKey: ["user.profile"]
        - RegistryCodeFlow: ["user.profile"]
        - AuthorizationCodeFlow: ["user.profile"]
      requestBody:
        required: true
        content:
          application/json:
            schema:
              $ref: "#/components/schemas/ListOfNotifications"
      responses:
        "204":
          description: "Notifications updated"
        "400":
          $ref: "#/components/responses/BadRequest"
        "401":
          $ref: "#/components/responses/Unauthorized"
        "403":
          $ref: "#/components/responses/Forbidden"
        "404":
          $ref: "#/components/responses/NotFound"

    patch:
      tags: ["Users"]
      x-openapi-router-controller: lifemonitor.auth.controllers
      operationId: "user_notifications_patch"
      summary: Delete notifications for the current user
      description: |
        Delete notifications for the current (authenticated) user
      security:
        - apiKey: ["user.profile"]
        - RegistryCodeFlow: ["user.profile"]
        - AuthorizationCodeFlow: ["user.profile"]
      requestBody:
        required: true
        content:
          application/json:
            schema:
              description: List of UUIDs
              type: array
              items:
                type: string
                example: "21ac72ec-b9a5-49e0-b5a6-1322b8b54552"
      responses:
        "204":
          description: "Notifications updated"
        "400":
          $ref: "#/components/responses/BadRequest"
        "401":
          $ref: "#/components/responses/Unauthorized"
        "403":
          $ref: "#/components/responses/Forbidden"
        "404":
          $ref: "#/components/responses/NotFound"

  /users/current/notifications/{notification_uuid}:
    delete:
      tags: ["Users"]
      x-openapi-router-controller: lifemonitor.auth.controllers
      operationId: "user_notifications_delete"
      summary: Delete notification for the current user
      description: |
        Delete notification for the current (authenticated) user
      security:
        - apiKey: ["user.profile"]
        - RegistryCodeFlow: ["user.profile"]
        - AuthorizationCodeFlow: ["user.profile"]
      parameters:
        - $ref: "#/components/parameters/notification_uuid"
      responses:
        "204":
          description: "Notifications updated"
        "400":
          $ref: "#/components/responses/BadRequest"
        "401":
          $ref: "#/components/responses/Unauthorized"
        "403":
          $ref: "#/components/responses/Forbidden"
        "404":
          $ref: "#/components/responses/NotFound"

  /registries/current:
    get:
      tags: ["Registry Client Operations"]
      x-openapi-router-controller: lifemonitor.api.controllers
      operationId: "workflow_registries_get_current"
      summary: "Get the current registry client"
      description: |
        Get information about the current workflow registry client

        **Note:** only workflow registries interacting with LifeMonitor as
        OAuth2 clients can use this endpoint.
      security:
        - RegistryClientCredentials: ["registry.info"]
        - RegistryCodeFlow: ["registry.info"]
      responses:
        "200":
          description: Current workflow registry client
          content:
            application/json:
              schema:
                $ref: "#/components/schemas/Registry"
        "400":
          $ref: "#/components/responses/BadRequest"
        "401":
          $ref: "#/components/responses/Unauthorized"
        "403":
          $ref: "#/components/responses/Forbidden"
        "404":
          $ref: "#/components/responses/NotFound"

  /registries/current/users:
    get:
      x-openapi-router-controller: lifemonitor.auth.controllers
      operationId: "get_registry_users"
      summary: "List users"
      description: |
        List all users of the current workflow registry client who have linked
        their registry account to their LifeMonitor identity.

        **Note:** only workflow registries interacting with LifeMonitor as
        OAuth2 clients can use this endpoint.
      tags: ["Registry Client Operations"]
      security:
        - RegistryClientCredentials: ["registry.user"]
        - RegistryCodeFlow: ["registry.user"]
      responses:
        "200":
          description: List of users.
          content:
            application/json:
              schema:
                $ref: "#/components/schemas/ListOfUsers"
        "400":
          $ref: "#/components/responses/BadRequest"
        "401":
          $ref: "#/components/responses/Unauthorized"
        "403":
          $ref: "#/components/responses/Forbidden"
        "404":
          $ref: "#/components/responses/NotFound"

  /registries/current/workflows:
    get:
      tags: ["Registry Client Operations"]
      x-openapi-router-controller: lifemonitor.api.controllers
      operationId: "registry_workflows_get"
      summary: List workflows
      description: |
        List all workflows in the current registry that have been registered with LifeMonitor.

        **Note:** only workflow registries interacting with LifeMonitor as
        OAuth2 clients can use this endpoint.
      security:
        - RegistryClientCredentials: ["registry.workflow.read"]
        - RegistryCodeFlow: ["registry.workflow.read"]
      parameters:
        - $ref: "#/components/parameters/wf_status"
      responses:
        "200":
          description: List of workflows
          content:
            application/json:
              schema:
                $ref: "#/components/schemas/ListOfWorkflow"
        "401":
          $ref: "#/components/responses/Unauthorized"

    post:
      tags: ["Registry Client Operations"]
      x-openapi-router-controller: lifemonitor.api.controllers
      operationId: "registry_workflows_post"
      summary: "Submit workflow"
      description: |
        Submit (a new version of) a workflow indexed by the current registry client.

        **Note:** only workflow registries interacting with LifeMonitor as
        OAuth2 clients can use this endpoint.
      security:
        - RegistryClientCredentials: ["registry.workflow.write"]
        - RegistryCodeFlow: ["registry.workflow.write"]
      requestBody:
        required: true
        content:
          application/json:
            schema:
              oneOf:
                - $ref: "#/components/schemas/RoCrateWorkflowVersion"
                - $ref: "#/components/schemas/RoCrateLinkWorkflowVersion"
                - $ref: "#/components/schemas/RegistryWorkflowVersion"
      responses:
        "201":
          $ref: "#/components/responses/WorkflowRegistered"
        "400":
          $ref: "#/components/responses/BadRequest"
        "401":
          $ref: "#/components/responses/Unauthorized"
        "403":
          $ref: "#/components/responses/Forbidden"
        "404":
          $ref: "#/components/responses/NotFound"
        "409":
          $ref: "#/components/responses/Conflict"

  /registries/{registry_uuid}/workflows:
    get:
      tags: ["Registries"]
      x-openapi-router-controller: lifemonitor.api.controllers
      operationId: "user_registry_workflows_get"
      summary: List registry workflows
      description: |
        List workflows from the specified registry that have been submitted to
        LifeMonitor by the current (authenticated) user.
      security:
        - apiKey: ["user.workflow.read"]
        - AuthorizationCodeFlow: ["user.workflow.read"]
      parameters:
        - $ref: "#/components/parameters/registry_uuid"
        - $ref: "#/components/parameters/wf_status"
      responses:
        "200":
          description: List of workflows
          content:
            application/json:
              schema:
                $ref: "#/components/schemas/ListOfWorkflow"
        "401":
          $ref: "#/components/responses/Unauthorized"
    post:
      tags: ["Registries"]
      x-openapi-router-controller: lifemonitor.api.controllers
      operationId: "user_registry_workflows_post"
      summary: "Submit registry workflow"
      description: |
        Submit (a new version of) a workflow indexed on the specified registry as the
        current (authenticated) user
      security:
        - apiKey: ["user.workflow.write"]
        - AuthorizationCodeFlow: ["user.workflow.write"]
      parameters:
        - $ref: "#/components/parameters/registry_uuid"
      requestBody:
        required: true
        content:
          application/json:
            schema:
              $ref: "#/components/schemas/RegistryWorkflowVersion"
      responses:
        "201":
          $ref: "#/components/responses/WorkflowRegistered"
        "400":
          $ref: "#/components/responses/BadRequest"
        "401":
          $ref: "#/components/responses/Unauthorized"
        "403":
          $ref: "#/components/responses/Forbidden"
        "404":
          $ref: "#/components/responses/NotFound"
        "409":
          $ref: "#/components/responses/Conflict"

  /users/{user_id}/workflows:
    get:
      tags: ["Registry Client Operations"]
      x-openapi-router-controller: lifemonitor.api.controllers
      operationId: "registry_user_workflows_get"
      summary: List workflows for a user
      description: |
        List registry workflows registered on LifeMonitor by the specified registry user.

        **Note:** only workflow registries interacting with LifeMonitor as
        OAuth2 clients can use this endpoint.
      security:
        - RegistryClientCredentials: ["registry.user.workflow.read"]
      parameters:
        - $ref: "#/components/parameters/user_id"
        - $ref: "#/components/parameters/wf_status"
      responses:
        "200":
          description: List of workflows
          content:
            application/json:
              schema:
                $ref: "#/components/schemas/ListOfWorkflow"
        "401":
          $ref: "#/components/responses/Unauthorized"
    post:
      tags: ["Registry Client Operations"]
      x-openapi-router-controller: lifemonitor.api.controllers
      operationId: "registry_user_workflows_post"
      summary: "Submit workflow for a user"
      description: |
        Submit (a new version of) a workflow indexed by the current registry client for the specified registry user

        **Note:** only workflow registries interacting with LifeMonitor as
        OAuth2 clients can use this endpoint.
      security:
        - RegistryClientCredentials: ["registry.user.workflow.write"]
      parameters:
        - $ref: "#/components/parameters/user_id"
      requestBody:
        required: true
        content:
          application/json:
            schema:
              oneOf:
                - $ref: "#/components/schemas/RoCrateWorkflowVersion"
                - $ref: "#/components/schemas/RoCrateLinkWorkflowVersion"
                - $ref: "#/components/schemas/RegistryWorkflowVersion"
      responses:
        "201":
          $ref: "#/components/responses/WorkflowRegistered"
        "400":
          $ref: "#/components/responses/BadRequest"
        "401":
          $ref: "#/components/responses/Unauthorized"
        "403":
          $ref: "#/components/responses/Forbidden"
        "404":
          $ref: "#/components/responses/NotFound"
        "409":
          $ref: "#/components/responses/Conflict"

  /users/current/workflows:
    get:
      tags: ["Users"]
      x-openapi-router-controller: lifemonitor.api.controllers
      operationId: "user_workflows_get"
      summary: "List workflows for the current user"
      description: |
        List all workflows submitted or subscribed by the current user
      security:
        - apiKey: ["user.workflow.read"]
        - RegistryCodeFlow: ["user.workflow.read"]
        - AuthorizationCodeFlow: ["user.workflow.read"]
      parameters:
        - $ref: "#/components/parameters/wf_status"
        - $ref: "#/components/parameters/wf_subscriptions"
      responses:
        "200":
          description: A list of Workflows
          content:
            application/json:
              schema:
                $ref: "#/components/schemas/ListOfWorkflow"
        "401":
          $ref: "#/components/responses/Unauthorized"

    post:
      tags: ["Users"]
      x-openapi-router-controller: lifemonitor.api.controllers
      operationId: "user_workflows_post"
      summary: "Submit workflow as the current user"
      description: |
        Submit (a new version of) a workflow.
      security:
        - apiKey: ["user.workflow.write"]
        - AuthorizationCodeFlow: ["user.workflow.write"]
      requestBody:
        required: true
        content:
          application/json:
            schema:
              oneOf:
                - $ref: "#/components/schemas/RoCrateLinkWorkflowVersion"
                - $ref: "#/components/schemas/RoCrateWorkflowVersion"
      responses:
        "201":
          $ref: "#/components/responses/WorkflowRegistered"
        "400":
          $ref: "#/components/responses/BadRequest"
        "401":
          $ref: "#/components/responses/Unauthorized"
        "403":
          $ref: "#/components/responses/Forbidden"
        "404":
          $ref: "#/components/responses/NotFound"
        "409":
          $ref: "#/components/responses/Conflict"

  /users/current/subscriptions:
    get:
      tags: ["Users"]
      x-openapi-router-controller: lifemonitor.auth.controllers
      operationId: "user_subscriptions_get"
      summary: "List subscriptions for the current user"
      description: |
        List all subscriptions for the current user
      security:
        - apiKey: ["user.workflow.read"]
        - RegistryCodeFlow: ["user.workflow.read"]
        - AuthorizationCodeFlow: ["user.workflow.read"]
      responses:
        "200":
          description: A list of subscriptions
          content:
            application/json:
              schema:
                $ref: "#/components/schemas/ListOfSubscriptions"
        "401":
          $ref: "#/components/responses/Unauthorized"

  /workflows:
    get:
      x-openapi-router-controller: lifemonitor.api.controllers
      operationId: "workflows_get"
      summary: "List workflows"
      tags: ["Workflows"]
      description: |
        List all workflows either public or registered by the current (authenticated) user or registry client.
      security:
        - apiKey: ["workflow.read"]
        - RegistryClientCredentials: ["workflow.read"]
        - RegistryCodeFlow: ["workflow.read"]
        - AuthorizationCodeFlow: ["workflow.read"]
        - {}
      parameters:
        - $ref: "#/components/parameters/wf_status"
      responses:
        "200":
          description: List of Workflows
          content:
            application/json:
              schema:
                $ref: "#/components/schemas/ListOfWorkflow"
        "401":
          $ref: "#/components/responses/Unauthorized"

  /workflows/{wf_uuid}:
    get:
      summary: Get a workflow
      description: "Get information about the specified workflow"
      x-openapi-router-controller: lifemonitor.api.controllers
      operationId: "workflows_get_latest_version_by_id"
      tags: ["Workflows"]
      security:
        - apiKey: ["workflow.read"]
        - AuthorizationCodeFlow: ["workflow.read"]
        - RegistryClientCredentials: ["workflow.read"]
        - RegistryCodeFlow: ["workflow.read"]
        - {}
      parameters:
        - $ref: "#/components/parameters/wf_uuid"
        - $ref: "#/components/parameters/previous_versions"
        - $ref: "#/components/parameters/rocrate_specs"
      responses:
        "200":
          description: >
            A Workflow object for the latest version of the specified workflow
            and extended with the list of previous versions that are registered.
            Information about the previous versions can also be retrieved through the
            `/workflows/{wf_uuid}/versions` resource.
          content:
            application/json:
              schema:
                $ref: "#/components/schemas/WorkflowDetails"
        "400":
          $ref: "#/components/responses/BadRequest"
        "401":
          $ref: "#/components/responses/Unauthorized"
        "403":
          $ref: "#/components/responses/Forbidden"
        "404":
          $ref: "#/components/responses/NotFound"

    put:
      summary: Update a workflow
      description: "Update basic information of the specified workflow"
      x-openapi-router-controller: lifemonitor.api.controllers
      operationId: "workflows_put"
      tags: ["Workflows"]
      security:
        - apiKey: ["workflow.read"]
        - AuthorizationCodeFlow: ["workflow.read"]
        - RegistryClientCredentials: ["workflow.read"]
        - RegistryCodeFlow: ["workflow.read"]
      parameters:
        - $ref: "#/components/parameters/wf_uuid"
      requestBody:
        required: true
        content:
          application/json:
            schema:
              $ref: "#/components/schemas/WorkflowBase"
      responses:
        "204":
          description: "Workflow updated"
        "400":
          $ref: "#/components/responses/BadRequest"
        "401":
          $ref: "#/components/responses/Unauthorized"
        "403":
          $ref: "#/components/responses/Forbidden"
        "404":
          $ref: "#/components/responses/NotFound"

  /workflows/{wf_uuid}/subscribe:
    post:
      summary: Subscribe user to a workflow
      description: "Subscribe the current (authenticated) user to the specified workflow"
      x-openapi-router-controller: lifemonitor.api.controllers
      operationId: "user_workflow_subscribe"
      tags: ["Users"]
      security:
        - apiKey: ["workflow.write"]
        - AuthorizationCodeFlow: ["workflow.write"]
        - RegistryCodeFlow: ["workflow.write"]
      parameters:
        - $ref: "#/components/parameters/wf_uuid"
      responses:
        "201":
          description: "Subscription registered"
          content:
            application/json:
              schema:
                $ref: "#/components/schemas/Subscription"
        "400":
          $ref: "#/components/responses/BadRequest"
        "401":
          $ref: "#/components/responses/Unauthorized"
        "403":
          $ref: "#/components/responses/Forbidden"
        "404":
          $ref: "#/components/responses/NotFound"

    put:
      summary: Subscribe user to workflow events
      description: "Subscribe the current (authenticated) user to a list of events for the specified workflow"
      x-openapi-router-controller: lifemonitor.api.controllers
      operationId: "user_workflow_subscribe_events"
      tags: ["Users"]
      security:
        - apiKey: ["workflow.write"]
        - AuthorizationCodeFlow: ["workflow.write"]
        - RegistryCodeFlow: ["workflow.write"]
      parameters:
        - $ref: "#/components/parameters/wf_uuid"
      requestBody:
        required: true
        content:
          application/json:
            schema:
              $ref: "#/components/schemas/ListOfEvents"
      responses:
        "201":
          description: "Subscription to events created"
          content:
            application/json:
              schema:
                $ref: "#/components/schemas/Subscription"
        "204":
          description: "Subscription updated with events"
        "400":
          $ref: "#/components/responses/BadRequest"
        "401":
          $ref: "#/components/responses/Unauthorized"
        "403":
          $ref: "#/components/responses/Forbidden"
        "404":
          $ref: "#/components/responses/NotFound"

  /workflows/{wf_uuid}/unsubscribe:
    post:
      summary: Unsubscribe user from a workflow
      description: "Unsubscribe the current (authenticated) user from the specified workflow"
      x-openapi-router-controller: lifemonitor.api.controllers
      operationId: "user_workflow_unsubscribe"
      tags: ["Users"]
      security:
        - apiKey: ["workflow.write"]
        - AuthorizationCodeFlow: ["workflow.write"]
        - RegistryCodeFlow: ["workflow.write"]
      parameters:
        - $ref: "#/components/parameters/wf_uuid"
      responses:
        "204":
          description: "Subscription deleted"
        "400":
          $ref: "#/components/responses/BadRequest"
        "401":
          $ref: "#/components/responses/Unauthorized"
        "403":
          $ref: "#/components/responses/Forbidden"
        "404":
          $ref: "#/components/responses/NotFound"

  /workflows/{wf_uuid}/versions:
    get:
      x-openapi-router-controller: lifemonitor.api.controllers
      operationId: "workflows_get_versions_by_id"
      summary: "List workflow versions"
      description: "List all versions of the specified workflow"
      tags: ["Workflows"]
      security:
        - apiKey: ["workflow.read"]
        - RegistryClientCredentials: ["workflow.read"]
        - RegistryCodeFlow: ["workflow.read"]
        - AuthorizationCodeFlow: ["workflow.read"]
        - {}
      parameters:
        - $ref: "#/components/parameters/wf_uuid"
      responses:
        "200":
          description: A WorkflowVersion object
          content:
            application/json:
              schema:
                allOf:
                  - type: object
                    properties:
                      versions:
                        readOnly: true
                        type: array
                        items:
                          $ref: "#/components/schemas/WorkflowVersion"
                        example:
                          [
                            {
                              uuid: "21ac72ec-b9a5-49e0-b5a6-1322b8b54552",
                              version: "1.0",
                              ro_crate:
                                {
                                  links:
                                    {
                                      origin: "https://dev.workflowhub.eu/workflows/142/content_blobs/240/download",
                                      download: "https://api.lifemonitor.eu/ro_crates/10/download",
                                    },
                                },
                              is_latest: false,
                              submitter: { id: 501, username: "lm" },
                            },
                          ]
                      workflow:
                        $ref: "#/components/schemas/Workflow"
        "400":
          $ref: "#/components/responses/BadRequest"
        "401":
          $ref: "#/components/responses/Unauthorized"
        "403":
          $ref: "#/components/responses/Forbidden"
        "404":
          $ref: "#/components/responses/NotFound"

  /workflows/{wf_uuid}/versions/{wf_version}:
    get:
      summary: Get a workflow version
      description: "Get information of the specified workflow version"
      x-openapi-router-controller: lifemonitor.api.controllers
      operationId: "workflows_get_version_by_id"
      tags: ["Workflows"]
      security:
        - apiKey: ["workflow.read"]
        - AuthorizationCodeFlow: ["workflow.read"]
        - RegistryClientCredentials: ["workflow.read"]
        - RegistryCodeFlow: ["workflow.read"]
      parameters:
        - $ref: "#/components/parameters/wf_uuid"
        - $ref: "#/components/parameters/wf_version"
        - $ref: "#/components/parameters/rocrate_specs"
      responses:
        "200":
          description: >
            A Workflow object for the version of the specified workflow.
          content:
            application/json:
              schema:
                $ref: "#/components/schemas/WorkflowVersionDetails"
        "400":
          $ref: "#/components/responses/BadRequest"
        "401":
          $ref: "#/components/responses/Unauthorized"
        "403":
          $ref: "#/components/responses/Forbidden"
        "404":
          $ref: "#/components/responses/NotFound"
    put:
      summary: Update a workflow version
      description: "Update basic information of the specified workflow"
      x-openapi-router-controller: lifemonitor.api.controllers
      operationId: "workflows_version_put"
      tags: ["Workflows"]
      security:
        - apiKey: ["workflow.read"]
        - AuthorizationCodeFlow: ["workflow.read"]
        - RegistryClientCredentials: ["workflow.read"]
        - RegistryCodeFlow: ["workflow.read"]
      parameters:
        - $ref: "#/components/parameters/wf_uuid"
        - $ref: "#/components/parameters/wf_version"
      requestBody:
        required: true
        content:
          application/json:
            schema:
              anyOf:
                - $ref: "#/components/schemas/RoCrateWorkflowVersionBase"
                - $ref: "#/components/schemas/RoCrateLinkWorkflowVersionBase"
                - $ref: "#/components/schemas/WorkflowVersionBase"
      responses:
        "204":
          description: "Workflow version updated"
        "400":
          $ref: "#/components/responses/BadRequest"
        "401":
          $ref: "#/components/responses/Unauthorized"
        "403":
          $ref: "#/components/responses/Forbidden"
        "404":
          $ref: "#/components/responses/NotFound"

    delete:
      x-openapi-router-controller: lifemonitor.api.controllers
      operationId: "workflows_delete"
      summary: "Delete a workflow version"
      description: "Delete the specified version of the specified workflow"
      tags: ["Workflows"]
      security:
        - apiKey: ["workflow.write"]
        - RegistryClientCredentials: ["workflow.write"]
        - RegistryCodeFlow: ["workflow.write"]
        - AuthorizationCodeFlow: ["workflow.write"]
      parameters:
        - $ref: "#/components/parameters/wf_uuid"
        - $ref: "#/components/parameters/wf_version"
      responses:
        "204":
          description: Deleted
        "400":
          $ref: "#/components/responses/BadRequest"
        "401":
          $ref: "#/components/responses/Unauthorized"
        "403":
          $ref: "#/components/responses/Forbidden"
        "404":
          $ref: "#/components/responses/NotFound"

  /workflows/{wf_uuid}/status:
    get:
      x-openapi-router-controller: lifemonitor.api.controllers
      operationId: "workflows_get_status"
      summary: "Get workflow test status"
      description: "Get the test status for the specified workflow and workflow version"
      tags: ["Workflows"]
      security:
        - apiKey: ["workflow.read"]
        - RegistryClientCredentials: ["workflow.read"]
        - RegistryCodeFlow: ["workflow.read"]
        - AuthorizationCodeFlow: ["workflow.read"]
        - {}
      parameters:
        - $ref: "#/components/parameters/wf_uuid"
        - $ref: "#/components/parameters/version"
      responses:
        "200":
          description: Test status for the specified version of the workflow
          content:
            application/json:
              schema:
                $ref: "#/components/schemas/WorkflowStatus"
        "400":
          $ref: "#/components/responses/BadRequest"
        "401":
          $ref: "#/components/responses/Unauthorized"
        "403":
          $ref: "#/components/responses/Forbidden"
        "404":
          $ref: "#/components/responses/NotFound"

  /workflows/{wf_uuid}/rocrate/{wf_version}/metadata:
    get:
      x-openapi-router-controller: lifemonitor.api.controllers
      operationId: "workflows_rocrate_metadata"
      summary: "Get workflow RO-Crate metadata"
      description: "Get the RO-Crate JSON metadata for the specified workflow and workflow version"
      tags: ["Workflows"]
      security:
        - apiKey: ["workflow.read"]
        - RegistryClientCredentials: ["workflow.read"]
        - RegistryCodeFlow: ["workflow.read"]
        - AuthorizationCodeFlow: ["workflow.read"]
        - {}
      parameters:
        - $ref: "#/components/parameters/wf_uuid"
        - $ref: "#/components/parameters/wf_version"
      responses:
        "200":
          description: |
            RO-Crate JSON metadata for the specified workflow and workflow version.
            RO-Crate specifcation is available at https://www.researchobject.org/ro-crate/.
        "400":
          $ref: "#/components/responses/BadRequest"
        "401":
          $ref: "#/components/responses/Unauthorized"
        "403":
          $ref: "#/components/responses/Forbidden"
        "404":
          $ref: "#/components/responses/NotFound"

  /workflows/{wf_uuid}/rocrate/{wf_version}/download:
    get:
      x-openapi-router-controller: lifemonitor.api.controllers
      operationId: "workflows_rocrate_download"
      summary: "Get workflow RO-Crate archive"
      description: "Get the RO-Crate ZIP archive for the specified workflow and workflow version"
      tags: ["Workflows"]
      security:
        - apiKey: ["workflow.read"]
        - RegistryClientCredentials: ["workflow.read"]
        - RegistryCodeFlow: ["workflow.read"]
        - AuthorizationCodeFlow: ["workflow.read"]
        - {}
      parameters:
        - $ref: "#/components/parameters/wf_uuid"
        - $ref: "#/components/parameters/wf_version"
      responses:
        "200":
          description: RO-Crate ZIP archive for the specified workflow and workflow version
        "400":
          $ref: "#/components/responses/BadRequest"
        "401":
          $ref: "#/components/responses/Unauthorized"
        "403":
          $ref: "#/components/responses/Forbidden"
        "404":
          $ref: "#/components/responses/NotFound"
        "500":
          $ref: "#/components/responses/InternalServerError"

  /workflows/{wf_uuid}/suites:
    get:
      summary: "List workflow test suites"
      description: >
        List all test suites associated with the specified workflow. Test suites
        are collected from the RO-crate received with the submission of (a new
        version of) a workflow.
      x-openapi-router-controller: lifemonitor.api.controllers
      operationId: "workflows_get_suites"
      tags: ["Workflows"]
      security:
        - apiKey: ["workflow.read"]
        - RegistryClientCredentials: ["workflow.read"]
        - RegistryCodeFlow: ["workflow.read"]
        - AuthorizationCodeFlow: ["workflow.read"]
        - {}
      parameters:
        - $ref: "#/components/parameters/wf_uuid"
        - $ref: "#/components/parameters/version"
      responses:
        "200":
          description: List of test suites associated with the specified workflow and workflow version
          content:
            application/json:
              schema:
                $ref: "#/components/schemas/ListOfTestSuite"
        "400":
          $ref: "#/components/responses/BadRequest"
        "401":
          $ref: "#/components/responses/Unauthorized"
        "403":
          $ref: "#/components/responses/Forbidden"
        "404":
          $ref: "#/components/responses/NotFound"

  /suites/{suite_uuid}:
    get:
      summary: "Get a test suite"
      description: "Get information about the specified test suite."
      x-openapi-router-controller: lifemonitor.api.controllers
      operationId: "suites_get_by_uuid"
      tags: ["Test Suites"]
      security:
        - apiKey: ["workflow.read"]
        - RegistryClientCredentials: ["workflow.read"]
        - RegistryCodeFlow: ["workflow.read"]
        - AuthorizationCodeFlow: ["workflow.read"]
        - {}
      parameters:
        - $ref: "#/components/parameters/suite_uuid"
      responses:
        "200":
          description: TestSuite object
          content:
            application/json:
              schema:
                $ref: "#/components/schemas/TestSuite"
        "400":
          $ref: "#/components/responses/BadRequest"
        "401":
          $ref: "#/components/responses/Unauthorized"
        "403":
          $ref: "#/components/responses/Forbidden"
        "404":
          $ref: "#/components/responses/NotFound"

    put:
      summary: Update a test suite
      description: "Update basic information of the specified suite"
      x-openapi-router-controller: lifemonitor.api.controllers
      operationId: "suites_put"
      tags: ["Test Suites"]
      security:
        - apiKey: ["workflow.write"]
        - AuthorizationCodeFlow: ["workflow.write"]
        - RegistryClientCredentials: ["workflow.write"]
        - RegistryCodeFlow: ["workflow.write"]
      parameters:
        - $ref: "#/components/parameters/suite_uuid"
      requestBody:
        required: true
        content:
          application/json:
            schema:
              type: object
              properties:
                name:
                  type: string
                  description: A name for the test suite.
                  example: Workflow Test Suite
      responses:
        "204":
          description: "Suite updated"
        "400":
          $ref: "#/components/responses/BadRequest"
        "401":
          $ref: "#/components/responses/Unauthorized"
        "403":
          $ref: "#/components/responses/Forbidden"
        "404":
          $ref: "#/components/responses/NotFound"

  /suites/{suite_uuid}/status:
    get:
      summary: "Get test suite status"
      description: "Get the status of the latest build for each instance of the specified test suite"
      x-openapi-router-controller: lifemonitor.api.controllers
      operationId: "suites_get_status"
      tags: ["Test Suites"]
      security:
        - apiKey: ["workflow.read"]
        - RegistryClientCredentials: ["workflow.read"]
        - RegistryCodeFlow: ["workflow.read"]
        - AuthorizationCodeFlow: ["workflow.read"]
        - {}
      parameters:
        - $ref: "#/components/parameters/suite_uuid"
      responses:
        "200":
          description: TestSuiteStatus object
          content:
            application/json:
              schema:
                $ref: "#/components/schemas/TestSuiteStatus"
        "400":
          $ref: "#/components/responses/BadRequest"
        "404":
          $ref: "#/components/responses/NotFound"

  /suites/{suite_uuid}/instances:
    get:
      summary: "List test instances for a suite"
      description: "List all instances of the specified test suite"
      x-openapi-router-controller: lifemonitor.api.controllers
      operationId: "suites_get_instances"
      tags: ["Test Suites"]
      security:
        - apiKey: ["workflow.read"]
        - RegistryClientCredentials: ["workflow.read"]
        - RegistryCodeFlow: ["workflow.read"]
        - AuthorizationCodeFlow: ["workflow.read"]
        - {}
      parameters:
        - $ref: "#/components/parameters/suite_uuid"
      responses:
        "200":
          description: "List of test instances for this test suite"
          content:
            application/json:
              schema:
                $ref: "#/components/schemas/ListOfTestInstance"
        "400":
          $ref: "#/components/responses/BadRequest"
        "401":
          $ref: "#/components/responses/Unauthorized"
        "403":
          $ref: "#/components/responses/Forbidden"
        "404":
          $ref: "#/components/responses/NotFound"

    post:
      summary: "Submit a test instance for a suite"
      x-openapi-router-controller: lifemonitor.api.controllers
      operationId: "suites_post_instance"
      tags: ["Test Suites"]
      security:
        - apiKey: ["workflow.write"]
        - RegistryClientCredentials: ["workflow.write"]
        - RegistryCodeFlow: ["workflow.write"]
        - AuthorizationCodeFlow: ["workflow.write"]
      description: |
        Submit a new test instance for the specified test suite.

        There are two main types of test instances:

        1. **"managed"** (not supported yet): directly managed by LifeMonitor
        2. **"unmanaged"**: hosted on an external testing service and monitored
        by LifeMonitor (LifeMonitor retrieves information on the test status
        through the service's API).
      parameters:
        - $ref: "#/components/parameters/suite_uuid"
      requestBody:
        required: true
        content:
          application/json:
            schema:
              $ref: "#/components/schemas/TestInstance"
              # at the moment we can distiguish between managed and unmanaged
              # through the "managed" property.
              #
              # oneOf:
              #   - $ref: "#/components/schemas/TestInstance"
              #   - $ref: "#/components/schemas/ManagedTestInstanceCreationData"
              # discriminator:
              #   propertyName: discriminatorProperty
              #   mapping:
              #     valueA: "#/components/schemas/TestInstance"
              #     valueB: "#/components/schemas/ManagedTestInstanceCreationData"
      responses:
        "201":
          $ref: "#/components/responses/TestInstanceRegistered"
        "400":
          $ref: "#/components/responses/BadRequest"
        "401":
          $ref: "#/components/responses/Unauthorized"
        "403":
          $ref: "#/components/responses/Forbidden"
        "404":
          $ref: "#/components/responses/NotFound"
        "501":
          description: "Not implemented"

  /instances/{instance_uuid}:
    get:
      summary: "Get a test instance"
      description: "Get information about the specified test instance"
      x-openapi-router-controller: lifemonitor.api.controllers
      operationId: "instances_get_by_id"
      tags: ["Test Instances"]
      security:
        - apiKey: ["workflow.read"]
        - RegistryClientCredentials: ["workflow.read"]
        - RegistryCodeFlow: ["workflow.read"]
        - AuthorizationCodeFlow: ["workflow.read"]
        - {}
      parameters:
        - $ref: "#/components/parameters/instance_uuid"
      responses:
        "200":
          description: "A test instance object"
          content:
            application/json:
              schema:
                $ref: "#/components/schemas/TestInstance"
        "400":
          $ref: "#/components/responses/BadRequest"
        "401":
          $ref: "#/components/responses/Unauthorized"
        "403":
          $ref: "#/components/responses/Forbidden"
        "404":
          $ref: "#/components/responses/NotFound"

    put:
      summary: Update a test instance
      description: "Update basic information of the specified test instance"
      x-openapi-router-controller: lifemonitor.api.controllers
      operationId: "instances_put"
      tags: ["Test Instances"]
      security:
        - apiKey: ["workflow.write"]
        - AuthorizationCodeFlow: ["workflow.write"]
        - RegistryClientCredentials: ["workflow.write"]
        - RegistryCodeFlow: ["workflow.write"]
      parameters:
        - $ref: "#/components/parameters/instance_uuid"
      requestBody:
        required: true
        content:
          application/json:
            schema:
              type: object
              properties:
                name:
                  type: string
                  description: A name for the test instance.
                  example: Workflow Test Instance
      responses:
        "204":
          description: "Test instance updated"
        "400":
          $ref: "#/components/responses/BadRequest"
        "401":
          $ref: "#/components/responses/Unauthorized"
        "403":
          $ref: "#/components/responses/Forbidden"
        "404":
          $ref: "#/components/responses/NotFound"

    delete:
      x-openapi-router-controller: lifemonitor.api.controllers
      operationId: "instances_delete_by_id"
      summary: "Delete a test instance"
      description: "Delete the specified test instance"
      tags: ["Test Instances"]
      security:
        - apiKey: ["workflow.write"]
        - RegistryClientCredentials: ["workflow.write"]
        - RegistryCodeFlow: ["workflow.write"]
        - AuthorizationCodeFlow: ["workflow.write"]
      parameters:
        - $ref: "#/components/parameters/instance_uuid"
      responses:
        "204":
          description: Deleted
        "400":
          $ref: "#/components/responses/BadRequest"
        "401":
          $ref: "#/components/responses/Unauthorized"
        "403":
          $ref: "#/components/responses/Forbidden"
        "404":
          $ref: "#/components/responses/NotFound"

  /instances/{instance_uuid}/latest-builds:
    get:
      summary: "Get the latest test instance builds"
      description: "Get information on the latest builds for the specified test instance"
      x-openapi-router-controller: lifemonitor.api.controllers
      operationId: "instances_get_builds"
      tags: ["Test Instances"]
      security:
        - apiKey: ["workflow.read"]
        - RegistryClientCredentials: ["workflow.read"]
        - RegistryCodeFlow: ["workflow.read"]
        - AuthorizationCodeFlow: ["workflow.read"]
        - {}
      parameters:
        - $ref: "#/components/parameters/instance_uuid"
        - $ref: "#/components/parameters/limit"
      responses:
        "200":
          description: "A list of test instance objects"
          content:
            application/json:
              schema:
                $ref: "#/components/schemas/ListOfBuildSummary"
        "400":
          $ref: "#/components/responses/BadRequest"
        "401":
          $ref: "#/components/responses/Unauthorized"
        "403":
          $ref: "#/components/responses/Forbidden"
        "404":
          $ref: "#/components/responses/NotFound"

  /instances/{instance_uuid}/builds/{build_id}:
    get:
      summary: "Get a test instance build"
      description: "Get information on the specified build on the specified test instance"
      x-openapi-router-controller: lifemonitor.api.controllers
      operationId: "instances_builds_get_by_id"
      tags: ["Test Instances"]
      security:
        - apiKey: ["workflow.read"]
        - RegistryClientCredentials: ["workflow.read"]
        - RegistryCodeFlow: ["workflow.read"]
        - AuthorizationCodeFlow: ["workflow.read"]
        - {}
      parameters:
        - $ref: "#/components/parameters/instance_uuid"
        - $ref: "#/components/parameters/build_id"
      responses:
        "200":
          description: "A build summary object"
          content:
            application/json:
              schema:
                $ref: "#/components/schemas/BuildSummary"
        "400":
          $ref: "#/components/responses/BadRequest"
        "401":
          $ref: "#/components/responses/Unauthorized"
        "403":
          $ref: "#/components/responses/Forbidden"
        "404":
          $ref: "#/components/responses/NotFound"

components:
  parameters:
    registry_uuid:
      name: "registry_uuid"
      description: |
        Universal unique identifier of the workflow registry.

        (provided by the endpoint [`[GET] /registries`](#get-/registries))
      in: path
      schema:
        type: string
      required: true
      example: aa16c6a9-571f-4a62-976f-60ea514ad2c1
    registry_workflow_identifier:
      name: "registry_workflow_identifier"
      description: "Identifier of the workflow on the registry"
      in: path
      schema:
        type: string
      required: true
      example: 123e4567-e89b-12d3-a456-426614174000
    user_id:
      name: "user_id"
      description: "Registry user's identifier"
      in: path
      schema:
        type: string
      required: true
      example: 501
    wf_uuid:
      name: "wf_uuid"
      description: "Universal unique identifier of the workflow"
      in: path
      schema:
        type: string
      required: true
      example: 123e4567-e89b-12d3-a456-426614174000
    wf_version:
      name: "wf_version"
      description: "Workflow version"
      in: path
      schema:
        type: string
      required: true
      example: "1.0"
    wf_status:
      name: "status"
      in: query
      schema:
        type: boolean
      description: |
        `true` to include a summary of the workflow status
      example: "false"
    wf_subscriptions:
      name: "subscriptions"
      in: query
      schema:
        type: boolean
      description: |
        `true` to include subscribed workflows
      example: "false"
    version:
      name: "version"
      in: query
      schema:
        type: string
        default: latest
      description: "Workflow version"
      example: "1.0"
    download:
      name: "download"
      in: query
      schema:
        type: boolean
        default: false
      description: "Enable download"
      example: "true"
    previous_versions:
      name: "previous_versions"
      in: query
      schema:
        type: boolean
        default: false
      description: "`true` to include all versions of a workflow"
      example: "true"
    rocrate_specs:
      name: "ro_crate"
      in: query
      schema:
        type: boolean
        default: false
      description: |
        `true` to include the RO-Crate metadata of the workflow
      example: "false"
    suite_uuid:
      name: "suite_uuid"
      description: "Universal unique identifier of the test suite"
      in: path
      schema:
        type: string
      required: true
      example: e3208b02-69b6-4e32-a3dc-b93967d30e2c
    instance_uuid:
      name: "instance_uuid"
      description: "Universal unique identifier of the test instance"
      in: path
      schema:
        type: string
      required: true
      example: ba5bbdc3-d9fb-4381-a1d8-96a8ac5594d7
    build_id:
      name: "build_id"
      description: "Build identifier"
      in: path
      schema:
        type: string
      required: true
      example: 167444
    limit:
      name: "limit"
      in: query
      schema:
        type: integer
        minimum: 1
        default: 10
      description: "Maximum number of items to retrieve"
    notification_uuid:
      name: "notification_uuid"
      description: "Universal unique identifier of the user notification"
      in: path
      schema:
        type: string
      required: true
      example: 123e4567-e89b-12d3-a456-426614174000

  responses:
    NotFound:
      description: Resource not found
      content:
        application/json:
          schema:
            $ref: "#/components/schemas/Error"

    Conflict:
      description: Conflict with the current state of the target resource.
      content:
        application/json:
          schema:
            $ref: "#/components/schemas/Error"

    Unauthorized:
      description: Unauthorized
      content:
        application/json:
          schema:
            $ref: "#/components/schemas/Error"

    Forbidden:
      description: Forbidden
      content:
        application/json:
          schema:
            $ref: "#/components/schemas/Error"

    BadRequest:
      description: The request is malformed
      content:
        application/json:
          schema:
            $ref: "#/components/schemas/Error"

    InternalServerError:
      description: Internal Server Error
      content:
        application/json:
          schema:
            $ref: "#/components/schemas/Error"

    WorkflowRegistered:
      description: A new workflow has been registered.
      content:
        application/json:
          schema:
            $ref: "#/components/schemas/Workflow"

    TestInstanceRegistered:
      description: A new test instance has been registered.
      content:
        application/json:
          schema:
            type: object
            properties:
              uuid:
                type: string
                description: |
                  Universal unique identifier of the test instance
                readOnly: true
                example: ba5bbdc3-d9fb-4381-a1d8-96a8ac5594d7

  schemas:
    User:
      type: object
      properties:
        id:
          type: integer
          description: An identifier for the user, unique among all LifeMonitor accounts and never reused
          example: 501
        username:
          type: string
          description: The user's login name, unique among all LifeMonitor accounts
          example: lm
      required:
        - id
        - username

    UserProfile:
      allOf:
        - $ref: "#/components/schemas/User"
        - type: object
          properties:
            identities:
              type: object
              description: |
                A dict of `<provider_name>:<UserIdentity>` items.
              additionalProperties:
                $ref: "#/components/schemas/UserIdentity"
              example:
                "seek":
                  {
                    "sub": 1,
                    "username": "lm",
                    "provider":
                      {
                        "type": "seek",
                        "name": "workflowhub",
                        "uri": "https://workflowhub.eu/",
                      },
                  }

    UserIdentity:
      type: object
      description: A user identity issued by an identity provider.
      properties:
        sub:
          type: string
          description: An identifier for the user, unique among all provider accounts and never reused
          example: 1
        username:
          type: string
          nullable: true
          description: "User's login name"
          example: jdoe
        name:
          type: string
          nullable: true
          description: "User's first and family name, if available"
          example: "John Doe"
        email:
          type: string
          nullable: true
          description: "User's email"
          example: jdoe@example.com
        picture:
          type: string
          nullable: true
          description: "User's picture (URI)"
          example: http://example.com/some_picture.jpg
        profile:
          type: string
          nullable: true
        provider:
          $ref: "#/components/schemas/IdentityProvider"
      required:
        - sub
        - provider

    Subscription:
      type: object
      description: A user subscription for a given resource (e.g., workflow).
      properties:
        user:
          $ref: "#/components/schemas/User"
        resource:
          type: object
          description: "Resource"
          properties:
            uuid:
              type: string
              nullable: false
              description: "Resource UUID"
              example: 550e8400-e29b-41d4-a716-446655440000
            type:
              type: string
              nullable: false
              description: "Type of the resource"
              example: workflow
        created:
          type: string
          description: |
            A timestamp for the creation time of the subscription
          example: 1616427012.0
        modified:
          type: string
          description: |
            A timestamp for the modification time of the subscription
          example: 1616427512.0
        events:
          $ref: "#/components/schemas/ListOfEvents"
      required:
        - user
        - resource
        - created
        - modified
        - events

    EventType:
      type: string
      enum:
        - ALL
        - BUILD_FAILED
        - BUILD_RECOVERED

    ListOfEvents:
      type: array
      items:
        $ref: "#/components/schemas/EventType"
      description: |
        List of events related to the specified workflow
      example: ["all"]

    ListOfSubscriptions:
      type: object
      properties:
        items:
          type: array
          items:
            $ref: "#/components/schemas/Subscription"
      required:
        - items

    Notification:
      type: object
      description: A notification for the current user.
      properties:
        uuid:
          type: string
          description: Universal unique identifier of notification
          example: aa16c6a9-571f-4a62-976f-60ea514ad2c1
        data:
          type: object
          description: "Notification payload"
          readOnly: true
        created:
          type: string
          description: |
            A timestamp for the creation time of the notification
          example: 1616427012.0
          readOnly: true
        read:
          type: string
          description: |
            A timestamp for the read time of the notification
          example: 1616427012.0
        emailed:
          type: string
          description: |
            A timestamp for the time when the email was sent
          example: 1616427012.0
          readOnly: true
      required:
        - uuid
        - created

    ListOfNotifications:
      type: object
      properties:
        items:
          type: array
          items:
            $ref: "#/components/schemas/Notification"
      required:
        - items

    IdentityProviderType:
      type: string
      enum:
        - "registry"
        - "oauth2_identity_provider"

    IdentityProvider:
      type: object
      properties:
        type:
          type: string
          $ref: "#/components/schemas/IdentityProviderType"
          description: Type of identity provider
          example: registry
        name:
          type: string
          description: |
            The name assigned to the identity provider when registered on LifeMonitor
          example: workflowhub
        uri:
          type: string
          description: The URI of the identity provider
          example: https://workflowhub.eu/
        userinfo_endpoint:
          type: string
          description: URI of the API endpoint to get the user profile from the identity provider
      required:
        - name
        - type
        - uri

    ListOfUsers:
      type: object
      properties:
        items:
          type: array
          items:
            $ref: "#/components/schemas/User"
      required:
        - items

    RegistryType:
      type: string
      description: "Supported registry types"
      enum:
        - "seek"

    Registry:
      type: object
      description: Workflow registry
      properties:
        uuid:
          type: string
          description: Universal unique identifier of the workflow registry
          example: aa16c6a9-571f-4a62-976f-60ea514ad2c1
        name:
          type: string
          description: |
            An alphanumeric string used to denote the registry.
            Only `_` and `-` are allowed, no spaces or other special characters.
          example: workflowhub_dev
        type:
          description: "Registry type"
          $ref: "#/components/schemas/RegistryType"
        uri:
          type: string
          description: The URI of the registry
          example: https://dev.workflowhub.eu/
      required:
        - uuid
        - name
        - uri

    ListOfRegistries:
      type: object
      properties:
        items:
          type: array
          items:
            $ref: "#/components/schemas/Registry"
      required:
        - items

    Timestamp:
      type: string
      example: 1616427012.0

    ROCrateBase:
      type: object
      description: Info about the workflow RO-Crate used to register the workflow on LifeMonitor
      properties:
        links:
          type: object
          properties:
            origin:
              type: string
              description: |
                The link to the workflow RO-Crate used to register the workflow on LifeMonitor
              example: "https://dev.workflowhub.eu/workflows/152/content_blobs/240/download"
            download:
              type: string
              description: |
                A link to download the workflow RO-Crate used to register the workflow on LifeMonitor
              example: https://api.lifemonitor.eu/ro_crates/11/download

    ROCrate:
      type: object
      description: Info about the workflow RO-Crate used to register the workflow on LifeMonitor
      allOf:
        - properties:
            metadata:
              $ref: "#/components/schemas/WorkflowTestingROCrate"
        - $ref: "#/components/schemas/ROCrateBase"

    WorkflowBase:
      type: object
      description: Basic information about a workflow
      properties:
        name:
          type: string
          description: |
            A name for the workflow. If not provided, the RO-Crate dataset name is used as default.
          example: "COVID-19 Workflow"
        public:
          type: boolean
          description: <code>true</code> if the workflow is <b>public</b>; false otherwise (default `false`).
          default: false
          example: false
        # authorization:
        #   type: string
        #   nullable: true
        #   writeOnly: true
        #   description: |
        #     An optional authorization header.

        #     The `authorization` parameter might be required to download
        #     the RO-Crate containing the workflow if it is not directly
        #     accessible to the user for download
        #     (e.g., `authorization: "ApiKey 1234567890"`).
        #   example: "Bearer xxx__ZRBhqf9eeRasjqMw90pgEeMpTZ7__"

    RegistryWorkflowBase:
      allOf:
        - $ref: "#/components/schemas/WorkflowBase"
        - type: object
          description: Registry workflow
          properties:
            identifier:
              type: string
              description: |
                The identifier of the workflow on the registry
              example: 148
            registry:
              description:
              $ref: "#/components/schemas/Registry"

    RegistryWorkflow:
      allOf:
        - $ref: "#/components/schemas/RegistryWorkflowBase"
        - type: object
          description: Registry workflow
          properties:
            latest_version:
              type: string
              description: The workflow identifier on the registry
              example: "1.0"
            versions:
              description: The list of workflow versions
              type: array
              items:
                type: string
              example: ["1.0", "1.0-dev"]

    ListOfRegistryWorkflows:
      type: object
      properties:
        items:
          type: array
          items:
            $ref: "#/components/schemas/RegistryWorkflowBase"
      required:
        - items

    WorkflowVersionBase:
      allOf:
        - $ref: "#/components/schemas/WorkflowBase"
        - type: object
          description: Basic information about a workflow version
          properties:
            version:
              type: string
              description: A string identifying the workflow version (e.g., 1.0)
              example: "1.0"
              writeOnly: true

    Workflow:
      allOf:
        - type: object
          properties:
            uuid:
              type: string
              description: |
                Universal unique identifier of the workflow.
                If not provided, it will be auto-generated by the system.
              example: 123e4567-e89b-12d3-a456-426614174000
            public:
              type: boolean
              description: <code>true</code> if the workflow is <b>public</b>; false otherwise (default `false`).
              default: false
              example: false
          required:
            - uuid
        - $ref: "#/components/schemas/WorkflowBase"

    GenericWorkflowVersion:
      description: Basic information about a workflow version
      allOf:
        - type: object
          properties:
            roc_link:
              type: string
              description: |
                Link to the workflow RO-Crate
              example: http://webserver:5000/download?file=ro-crate-galaxy-sortchangecase.crate.zip
            uuid:
              type: string
              description: |
                Universal unique identifier of the workflow.
              example: 123e4567-e89b-12d3-a456-426614174000
          required:
            - roc_link
        - $ref: "#/components/schemas/WorkflowVersionBase"

    RoCrateLinkWorkflowVersionBase:
      description: A generic workflow version from an exteranl RO-Crate
      allOf:
        - type: object
          properties:
            roc_link:
              type: string
              description: |
                Link to the workflow RO-Crate
              example: http://webserver:5000/download?file=ro-crate-galaxy-sortchangecase.crate.zip
            authorization:
              type: string
              nullable: true
              writeOnly: true
              description: |
                An optional authorization header.

                The `authorization` parameter might be required to download
                the RO-Crate containing the workflow if it is not directly
                accessible to the user for download
                (e.g., `authorization: "ApiKey 1234567890"`).
              example: "Bearer xxx__ZRBhqf9eeRasjqMw90pgEeMpTZ7__"
          required:
            - roc_link
        - $ref: "#/components/schemas/WorkflowVersionBase"

    RoCrateLinkWorkflowVersion:
      allOf:
        - type: object
          properties:
            uuid:
              type: string
              description: |
                Universal unique identifier of the workflow.
              example: 123e4567-e89b-12d3-a456-426614174000
        - $ref: "#/components/schemas/RoCrateLinkWorkflowVersionBase"
        - required: [version]

    RoCrateWorkflowVersionBase:
      description: A generic workflow version from an embedded (base64 encoded) **RO-Crate**
      allOf:
        - type: object
          properties:
            rocrate:
              type: string
              format: base64
              description: |
                Base64 encoding of the RO-Crate archive
          required:
            - rocrate
        - $ref: "#/components/schemas/WorkflowVersionBase"

    RoCrateWorkflowVersion:
      allOf:
        - type: object
          properties:
            uuid:
              type: string
              description: |
                Universal unique identifier of the workflow.
              example: 123e4567-e89b-12d3-a456-426614174000
        - $ref: "#/components/schemas/RoCrateWorkflowVersionBase"
        - required: [version]

    RegistryWorkflowVersion:
      description: A (version of a) workflow indexed by a registry.
      allOf:
        - type: object
          properties:
            identifier:
              type: string
              description: |
                The identifier of the workflow on the registry
              writeOnly: true
              example: "15"
          required:
            - identifier
        - $ref: "#/components/schemas/WorkflowVersionBase"
      example:
        {
          "identifier": "15",
          "name": "COVID-19 Workflow",
          "version": "1.0",
          "public": false,
        }

    WorkflowVersionMin:
      type: object
      properties:
        uuid:
          type: string
          description: |
            An internal unique identifier for the workflow version.
          example: 123e4567-e44b-12f3-a456-426614174123
          readOnly: true
        version:
          type: string
          description: A string identifying the version of the workflow
          example: "1.0"
        submitter_id:
          type: string
          writeOnly: true
        ro_crate:
          readOnly: true
          $ref: "#/components/schemas/ROCrateBase"
      required:
        - version

    WorkflowVersion:
      allOf:
        - $ref: "#/components/schemas/WorkflowVersionMin"
        - type: object
          properties:
            ro_crate:
              readOnly: true
              $ref: "#/components/schemas/ROCrate"
            is_latest:
              type: boolean
              readOnly: true
              description: |
                `true` if the workflow version is the latest,
                `false` otherwise.
              example: true
            submitter:
              $ref: "#/components/schemas/User"
              readOnly: true
              nullable: true

    WorkflowVersionDetails:
      allOf:
        - $ref: "#/components/schemas/Workflow"
          readOnly: true
        - type: object
          properties:
            version:
              $ref: "#/components/schemas/WorkflowVersion"
              readOnly: true
            registry:
              $ref: "#/components/schemas/Registry"
              readOnly: true
              nullable: true
          required:
            - version

    WorkflowDetails:
      allOf:
        - $ref: "#/components/schemas/WorkflowVersionDetails"
          readOnly: true
        - type: object
          properties:
            previous_versions:
              readOnly: true
              type: array
              items:
                $ref: "#/components/schemas/WorkflowVersionMin"
              example:
                [
                  {
                    uuid: "21ac72ec-b9a5-49e0-b5a6-1322b8b54552",
                    version: "0.1",
                    links:
                      {
                        origin: "http://webserver:5000/download?file=ro-crate-galaxy-sortchangecase.crate.zip",
                      },
                    ro_crate:
                      {
                        links:
                          {
                            "download": "https://lm:8000/workflows/123e4567-e89b-12d3-a456-426614174000/rocrate/1.0/download",
                            "metadata": "https://lm:8000/workflows/123e4567-e89b-12d3-a456-426614174000/rocrate/1.0/metadata",
                            "origin": "http://webserver:5000/download?file=ro-crate-galaxy-sortchangecase.crate.zip",
                          },
                      },
                    submitter: { id: 501, username: "lm" },
                  },
                ]

    ListOfWorkflow:
      type: object
      description: List of workflows
      properties:
        items:
          type: array
          items:
            allOf:
              - $ref: "#/components/schemas/Workflow"
              - properties:
                  status:
                    type: object
                    description: Summary of the workflow status
                    properties:
                      aggregate_test_status:
                        $ref: "#/components/schemas/AggregateTestStatus"
                      latest_build:
                        description: "The most recent build on some test instance"
                        $ref: "#/components/schemas/BuildSummary"
                        nullable: true
          required:
            - items

    WorkflowStatus:
      allOf:
        - $ref: "#/components/schemas/Workflow"
        - type: object
          properties:
            version:
              $ref: "#/components/schemas/WorkflowVersion"
            aggregate_test_status:
              $ref: "#/components/schemas/AggregateTestStatus"
            latest_builds:
              description: "Latest builds, one for each test instance"
              type: array
              items:
                $ref: "#/components/schemas/BuildSummary"
            reason:
              description: "Reason why the status is unavailable"
              type: string
              nullable: true
          required:
            - aggregate_test_status
            - version

    WorkflowVersionStatus:
      allOf:
        - type: object
          properties:
            version:
              $ref: "#/components/schemas/WorkflowVersion"
            workflow:
              $ref: "#/components/schemas/Workflow"
            aggregate_test_status:
              $ref: "#/components/schemas/AggregateTestStatus"
            latest_builds:
              description: "Latest builds, one for each test instance"
              type: array
              items:
                $ref: "#/components/schemas/BuildSummary"
            reason:
              description: "Reason why the status is unavailable"
              type: string
              nullable: true
          required:
            - version
            - workflow
            - aggregate_test_status

    AggregateTestStatus:
      type: string
      enum:
        - "all_passing"
        - "some_passing"
        - "all_failing"
        - "not_available"

    WorkflowTestingROCrate:
      type: object
      description: |
        [Workflow Testing RO-Crate](https://github.com/crs4/life_monitor/wiki/Workflow-Testing-RO-Crate)
        metadata
      externalDocs:
        description: Workflow RO-Crate Test
        url: https://github.com/crs4/life_monitor/wiki/Workflow-Testing-RO-Crate

    TestSuiteDefinition:
      type: object
      description: |
        Test Suite metadata
      properties:
        test_engine:
          type: object
          description: |
            Software application that runs workflow tests according to a definition.
          properties:
            type:
              type: string
              description: Type of the software engine (e.g., planemo, etc.)
              example: planemo
            version:
              type: string
              description: Version of the software engine
              example: ">=0.70"

    TestSuite:
      type: object
      properties:
        uuid:
          type: string
          description: Universal unique identifier of the test suite
          example: e3208b02-69b6-4e32-a3dc-b93967d30e2c
        roc_suite:
          type: string
          description: RO-Crate identifier of the TestSuite
          example: "#test1"
        name:
          type: string
          description: A name for the test suite.
          example: Workflow Test Suite
        definition:
          $ref: "#/components/schemas/TestSuiteDefinition"
        instances:
          type: array
          items:
            $ref: "#/components/schemas/TestInstance"
      required:
        - uuid
        - instances

    ListOfTestSuite:
      type: object
      properties:
        items:
          type: array
          items:
            $ref: "#/components/schemas/TestSuite"
      required:
        - items

    TestSuiteStatus:
      type: object
      properties:
        suite_uuid:
          type: string
          description: Universal unique identifier of the test suite
          example: e3208b02-69b6-4e32-a3dc-b93967d30e2c
        status:
          $ref: "#/components/schemas/AggregateTestStatus"
        latest_builds:
          type: array
          items:
            $ref: "#/components/schemas/BuildSummary"
        reason:
          description: Reason why the status is unavailable
          type: string
          nullable: true
      required:
        - suite_uuid
        - status

    BuildStatus:
      type: string
      enum:
        - passed
        - failed
        - error
        - aborted
        - running
        - waiting

    BuildSummary:
      type: object
      properties:
        build_id:
          type: string
          description: |
            An identifier for this build,
            as provided by the testing service back-end
          example: 167444
        suite_uuid:
          type: string
          description: Universal unique identifier of the test suite
          example: e3208b02-69b6-4e32-a3dc-b93967d30e2c
        status:
          $ref: "#/components/schemas/BuildStatus"
        instance:
          $ref: "#/components/schemas/TestInstance"
        timestamp:
          type: string
          description: |
            A timestamp for the start time of the build
          example: 1616427012.0
        duration:
          type: integer
          description: Build duration in seconds
          example: 2648
        links:
          type: object
          properties:
            origin:
              type: string
              description: Link to the test build on the testing service
              example: "https://github.com/crs4/life_monitor/actions/runs/968650807"
      required:
        - build_id
        - suite_uuid
        - instance
        - timestamp

    ListOfBuildSummary:
      type: object
      properties:
        items:
          type: array
          items:
            $ref: "#/components/schemas/BuildSummary"
      required:
        - items

    Build:
      type: object
      properties:
        build_id:
          type: string
          description: |
            An identifier for this build,
            as provided by the testing service back-end
        suite_uuid:
          type: string
          description: Universal unique identifier of the test suite
          example: e3208b02-69b6-4e32-a3dc-b93967d30e2c
        status:
          $ref: "#/components/schemas/BuildStatus"
        instance:
          $ref: "#/components/schemas/TestInstance"
        timestamp:
          $ref: "#/components/schemas/Timestamp"
        duration:
          type: integer
          description: Build duration in seconds
          example: 2648
      required:
        - build_id
        - suite_uuid
        - status
        - instance
        - timestamp

    TestingServiceType:
      type: string
      description: Supported testing service back-ends
      enum:
        - travis
        - jenkins
        - github

    TestingService:
      type: object
      properties:
        type:
          description: The type of testing service
          $ref: "#/components/schemas/TestingServiceType"
          example: "travis"
        url:
          type: string
          description: "The base URL of the testing service"
          example: https://travis-ci.org/
      required:
        - type
        - url

    TestInstanceBase:
      type: object
      properties:
        roc_instance:
          type: string
          description: |
            RO-Crate identifier of the test instance if the instance comes
            from a Workflow RO-Crate
          example: "#test1_1"
          readOnly: true
        managed:
          type: boolean
          description: |
            `true` for **managed**;
            `false` for **unmanaged**
          example: false
      required:
        - managed

    TestInstance:
      description: "Test Instance"
      allOf:
        - type: object
          properties:
            uuid:
              type: string
              description: |
                Universal unique identifier of the test instance
              readOnly: true
              example: ba5bbdc3-d9fb-4381-a1d8-96a8ac5594d7
            name:
              type: string
              description: |
                The name assigned to the test instance
              example: test_instance_1
            service:
              $ref: "#/components/schemas/TestingService"
            resource:
              type: string
              description: |
                The relative path of the test project on the testing service
              example: github/seek4science/seek
            links:
              type: object
              properties:
                origin:
                  type: string
                  description: Link to the test instance on the testing service
                  example: "https://github.com/crs4/life_monitor/workflows/docs.yaml"
                  nullable: true
          required:
            - service
            - resource
        - $ref: "#/components/schemas/TestInstanceBase"
      example:
        {
          "managed": false,
          "name": "test_instance_1",
          "service": { "type": "travis", "url": "https://travis-ci.org/" },
          "resource": "github/seek4science/seek",
        }

    ManagedTestInstanceCreationData:
      description: "Managed Test Instance"
      allOf:
        - type: object
          description: |
            Information to be provided for the creation of
            a managed test instance.  At the moment it's empty.
        - $ref: "#/components/schemas/TestInstanceBase"

      example: { "managed": true, "name": "unmanaged_test_instance_1" }

    ListOfTestInstance:
      type: object
      properties:
        items:
          type: array
          items:
            $ref: "#/components/schemas/TestInstance"
      required:
        - items

    Error:
      type: object
      description: |
        The canonical model for problem details is a JSON [RFC7159] object.
      properties:
        type:
          type: string
          description: |
            "type" (string) - An absolute URI [RFC3986] that identifies the
            problem type.  When dereferenced, it SHOULD provide human-readable
            documentation for the problem type (e.g., using HTML
            [W3C.REC-html401-19991224]).  When this member is not present, its
            value is assumed to be "about:blank".
          default: "about:blank"
        title:
          type: string
          description: |
            "title" (string) - A short, human-readable summary of the problem
            type.  It SHOULD NOT change from occurrence to occurrence of the
            problem, except for purposes of localisation.
        status:
          type: integer
          description: |
            "status" (number) - The HTTP status code ([RFC7231], Section 6)
            generated by the origin server for this occurrence of the problem.
        detail:
          type: string
          description: |
            "detail" (string) - An human readable explanation specific to this
            occurrence of the problem.
        instance:
          type: string
          description: |
            "instance" (string) - An absolute URI that identifies the specific
            occurrence of the problem.  It may or may not yield further
            information if dereferenced.
        extra_info:
          type: object
          description: Additional information
      required:
        - title
        - status

  securitySchemes:
    apiKey:
      type: apiKey
      in: header
      name: ApiKey
      x-apikeyInfoFunc: lifemonitor.auth.services.check_api_key
      description: |
        Allows a **user** to interact with the LifeMonitor API. It acts as a
        static authentication token and can be generated via the LifeMonitor
        user interface after logging in. This authentication method can be
        used to quickly try API calls via the API docs interface or tools like
        `curl`.
    RegistryClientCredentials:
      type: oauth2
      x-tokenInfoFunc: lifemonitor.auth.oauth2.server.services.get_token_scopes
      description: |
        Allows a **registry client** to directly interact with the LifeMonitor API.
        The client can query which of its users and workflows have been registered
        with the LifeMonitor service, register workflows
        and query their status.
      flows:
        clientCredentials:
          tokenUrl: "oauth2/token"
          scopes:
            registry.info: Get information about the current registry client
            registry.user: Get information about users of the current registry
            registry.workflow.read: Get information about registry workflows posted to LifeMonitor, including test suites and instances
            registry.workflow.write: Post registry workflows to LifeMonitor, including test suites and instances
            registry.user.workflow.read: Get information about registry user's workflows posted to LifeMonitor, including test suites and instances
            registry.user.workflow.write: Post registry user's workflows to LifeMonitor, including test suites and instances
            workflow.read: Get information about workflows posted to LifeMonitor, including test suites and instances
            workflow.write: Post workflows to LifeMonitor, including test suites and instances
            testingService.read: Get information about testing services
            testingService.write: Register testing services

    RegistryCodeFlow:
      type: oauth2
      x-tokenInfoFunc: lifemonitor.auth.oauth2.server.services.get_token_scopes
      description: |
        Allows a **registry client** to interact with the LifeMonitor API on behalf of a user.
        For instance, the client can register
        workflows belonging to the user and query their status.
      flows:
        authorizationCode:
          tokenUrl: "oauth2/token"
          authorizationUrl: "oauth2/authorize"
          scopes:
            user.profile: Get basic information about the current user profile
            user.workflow.read: Get information about user's workflows posted to LifeMonitor, including test suites and instances
            registry.info: Get information about the current registry client
            registry.user: Get information about users of the current registry
            registry.workflow.read: Get information about registry workflows posted to LifeMonitor, including test suites and instances
            registry.workflow.write: Post registry workflows to LifeMonitor, including test suites and instances
            registry.user.workflow.read: Get information about registry user's workflows posted to LifeMonitor, including test suites and instances
            registry.user.workflow.write: Post registry user's workflows to LifeMonitor, including test suites and instances
            workflow.read: Get information about workflows posted to LifeMonitor, including test suites and instances
            workflow.write: Post workflows to LifeMonitor, including test suites and instances
            testingService.read: Get information about testing services
            testingService.write: Register testing services

    AuthorizationCodeFlow:
      type: oauth2
      x-tokenInfoFunc: lifemonitor.auth.oauth2.server.services.get_token_scopes
      description: |
        Allows an OAuth2 client to interact with LifeMonitor on behalf of a
        **user**. This authentication method is appropriate for applications
        that need to interact with LifeMonitor as a user.
      flows:
        authorizationCode:
          tokenUrl: "oauth2/token"
          authorizationUrl: "oauth2/authorize"
          scopes:
            user.profile: Get basic information about the current user profile
            user.workflow.read: Get information about user's workflows posted to LifeMonitor, including test suites and instances
            user.workflow.write: Post user's workflows to LifeMonitor, including test suites and instances
            workflow.read: Get information about workflows posted to LifeMonitor, including test suites and instances
            workflow.write: Post workflows to LifeMonitor, including test suites and instances
            testingService.read: Get information about testing services
            testingService.write: Register testing services<|MERGE_RESOLUTION|>--- conflicted
+++ resolved
@@ -3,11 +3,7 @@
 openapi: "3.0.0"
 
 info:
-<<<<<<< HEAD
   version: "0.8.0"
-=======
-  version: "0.7.3"
->>>>>>> 19071948
   title: "Life Monitor API"
   description: |
     *Workflow sustainability service*
@@ -22,12 +18,7 @@
 servers:
   - url: /
     description: >
-<<<<<<< HEAD
       Version 0.8.0 of API.
-=======
-      Version 0.7.3 of API.
->>>>>>> 19071948
-
 tags:
   - name: Registries
     description: Operations related to workflow registries (e.g., WorkflowHub)
